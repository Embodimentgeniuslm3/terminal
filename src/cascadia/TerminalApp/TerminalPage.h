// Copyright (c) Microsoft Corporation.
// Licensed under the MIT license.

#pragma once

#include "winrt/Microsoft.UI.Xaml.Controls.h"

#include "TerminalPage.g.h"
#include "Tab.h"
#include "CascadiaSettings.h"
#include "Profile.h"

#include <winrt/Windows.Foundation.Collections.h>
#include <winrt/Microsoft.Terminal.TerminalControl.h>
#include <winrt/Microsoft.Terminal.TerminalConnection.h>
#include <winrt/Microsoft.UI.Xaml.Controls.Primitives.h>
#include <winrt/Windows.ApplicationModel.DataTransfer.h>
#include <winrt/Microsoft.UI.Xaml.XamlTypeInfo.h>

namespace winrt::TerminalApp::implementation
{
    struct TerminalPage : TerminalPageT<TerminalPage>
    {
    public:
        TerminalPage();

        void SetSettings(std::shared_ptr<::TerminalApp::CascadiaSettings> settings, bool needRefreshUI);

        void Create();

        hstring Title();

        void ShowOkDialog(const winrt::hstring& titleKey, const winrt::hstring& contentKey);

        void TitlebarClicked();

        void CloseWindow();

        // -------------------------------- WinRT Events ---------------------------------
        DECLARE_EVENT_WITH_TYPED_EVENT_HANDLER(TitleChanged, _titleChangeHandlers, winrt::Windows::Foundation::IInspectable, winrt::hstring);
        DECLARE_EVENT_WITH_TYPED_EVENT_HANDLER(LastTabClosed, _lastTabClosedHandlers, winrt::Windows::Foundation::IInspectable, winrt::TerminalApp::LastTabClosedEventArgs);
        DECLARE_EVENT_WITH_TYPED_EVENT_HANDLER(SetTitleBarContent, _setTitleBarContentHandlers, winrt::Windows::Foundation::IInspectable, winrt::Windows::UI::Xaml::UIElement);
        DECLARE_EVENT_WITH_TYPED_EVENT_HANDLER(ShowDialog, _showDialogHandlers, winrt::Windows::Foundation::IInspectable, winrt::Windows::UI::Xaml::Controls::ContentDialog);
        DECLARE_EVENT_WITH_TYPED_EVENT_HANDLER(ToggleFullscreen, _toggleFullscreenHandlers, winrt::Windows::Foundation::IInspectable, winrt::TerminalApp::ToggleFullscreenEventArgs);

    private:
        // If you add controls here, but forget to null them either here or in
        // the ctor, you're going to have a bad time. It'll mysteriously fail to
        // activate the app.
        // ALSO: If you add any UIElements as roots here, make sure they're
        // updated in App::_ApplyTheme. The roots currently is _tabRow
        // (which is a root when the tabs are in the titlebar.)
        Microsoft::UI::Xaml::Controls::TabView _tabView{ nullptr };
        TerminalApp::TabRowControl _tabRow{ nullptr };
        Windows::UI::Xaml::Controls::Grid _tabContent{ nullptr };
        Microsoft::UI::Xaml::Controls::SplitButton _newTabButton{ nullptr };

        std::shared_ptr<::TerminalApp::CascadiaSettings> _settings{ nullptr };

        std::vector<std::shared_ptr<Tab>> _tabs;

        bool _isFullscreen{ false };

        bool _rearranging;
        std::optional<int> _rearrangeFrom;
        std::optional<int> _rearrangeTo;

        void _ShowAboutDialog();
        void _ShowCloseWarningDialog();

        void _CreateNewTabFlyout();
        void _OpenNewTabDropdown();
        void _OpenNewTab(std::optional<int> profileIndex);
        void _CreateNewTabFromSettings(GUID profileGuid, winrt::Microsoft::Terminal::Settings::TerminalSettings settings);
        winrt::Microsoft::Terminal::TerminalConnection::ITerminalConnection _CreateConnectionFromSettings(GUID profileGuid, winrt::Microsoft::Terminal::Settings::TerminalSettings settings);

        void _SettingsButtonOnClick(const IInspectable& sender, const Windows::UI::Xaml::RoutedEventArgs& eventArgs);
        void _FeedbackButtonOnClick(const IInspectable& sender, const Windows::UI::Xaml::RoutedEventArgs& eventArgs);
        void _AboutButtonOnClick(const IInspectable& sender, const Windows::UI::Xaml::RoutedEventArgs& eventArgs);
        void _CloseWarningPrimaryButtonOnClick(Windows::UI::Xaml::Controls::ContentDialog sender, Windows::UI::Xaml::Controls::ContentDialogButtonClickEventArgs eventArgs);

        void _HookupKeyBindings(TerminalApp::AppKeyBindings bindings) noexcept;

        void _UpdateTitle(std::shared_ptr<Tab> tab);
        void _UpdateTabIcon(std::shared_ptr<Tab> tab);
        void _UpdateTabView();
        void _DuplicateTabViewItem();
        void _RemoveTabViewItem(const Microsoft::UI::Xaml::Controls::TabViewItem& tabViewItem);
        void _RemoveTabViewItemByIndex(uint32_t tabIndex);

        void _RegisterTerminalEvents(Microsoft::Terminal::TerminalControl::TermControl term, std::shared_ptr<Tab> hostingTab);

        void _SelectNextTab(const bool bMoveRight);
        bool _SelectTab(const int tabIndex);
        void _MoveFocus(const Direction& direction);

        winrt::Microsoft::Terminal::TerminalControl::TermControl _GetFocusedControl();
        int _GetFocusedTabIndex() const;
        void _SetFocusedTabIndex(int tabIndex);
        void _CloseFocusedTab();
        void _CloseFocusedPane();
        void _CloseAllTabs();

        // Todo: add more event implementations here
        // MSFT:20641986: Add keybindings for New Window
        void _Scroll(int delta);
        void _SplitVertical(const std::optional<GUID>& profileGuid);
        void _SplitHorizontal(const std::optional<GUID>& profileGuid);
        void _SplitPane(const Pane::SplitState splitType, const std::optional<GUID>& profileGuid);
        void _ResizePane(const Direction& direction);
        void _ScrollPage(int delta);
        void _SetAcceleratorForMenuItem(Windows::UI::Xaml::Controls::MenuFlyoutItem& menuItem, const winrt::Microsoft::Terminal::Settings::KeyChord& keyChord);

        void _CopyToClipboardHandler(const IInspectable& sender, const winrt::Microsoft::Terminal::TerminalControl::CopyToClipboardEventArgs& copiedData);
        void _PasteFromClipboardHandler(const IInspectable& sender,
                                        const Microsoft::Terminal::TerminalControl::PasteFromClipboardEventArgs& eventArgs);
        bool _CopyText(const bool trimTrailingWhitespace);
        void _PasteText();
        static fire_and_forget PasteFromClipboard(winrt::Microsoft::Terminal::TerminalControl::PasteFromClipboardEventArgs eventArgs);

        fire_and_forget _LaunchSettings(const bool openDefaults);

        void _OnTabClick(const IInspectable& sender, const Windows::UI::Xaml::Input::PointerRoutedEventArgs& eventArgs);
        void _OnTabSelectionChanged(const IInspectable& sender, const Windows::UI::Xaml::Controls::SelectionChangedEventArgs& eventArgs);
        void _OnTabItemsChanged(const IInspectable& sender, const Windows::Foundation::Collections::IVectorChangedEventArgs& eventArgs);
        void _OnContentSizeChanged(const IInspectable& /*sender*/, Windows::UI::Xaml::SizeChangedEventArgs const& e);
        void _OnTabCloseRequested(const IInspectable& sender, const Microsoft::UI::Xaml::Controls::TabViewTabCloseRequestedEventArgs& eventArgs);

        void _OpenNewSearchBoxInTermControl();

        void _RefreshUIForSettingsReload();

        void _ToggleFullscreen();

#pragma region ActionHandlers
        // These are all defined in AppActionHandlers.cpp
        void _HandleOpenNewTabDropdown(const IInspectable& sender, const TerminalApp::ActionEventArgs& args);
        void _HandleDuplicateTab(const IInspectable& sender, const TerminalApp::ActionEventArgs& args);
        void _HandleCloseTab(const IInspectable& sender, const TerminalApp::ActionEventArgs& args);
        void _HandleClosePane(const IInspectable& sender, const TerminalApp::ActionEventArgs& args);
        void _HandleScrollUp(const IInspectable& sender, const TerminalApp::ActionEventArgs& args);
        void _HandleScrollDown(const IInspectable& sender, const TerminalApp::ActionEventArgs& args);
        void _HandleNextTab(const IInspectable& sender, const TerminalApp::ActionEventArgs& args);
        void _HandlePrevTab(const IInspectable& sender, const TerminalApp::ActionEventArgs& args);
        void _HandleSplitVertical(const IInspectable& sender, const TerminalApp::ActionEventArgs& args);
        void _HandleSplitHorizontal(const IInspectable& sender, const TerminalApp::ActionEventArgs& args);
        void _HandleScrollUpPage(const IInspectable& sender, const TerminalApp::ActionEventArgs& args);
        void _HandleScrollDownPage(const IInspectable& sender, const TerminalApp::ActionEventArgs& args);
        void _HandleOpenSettings(const IInspectable& sender, const TerminalApp::ActionEventArgs& args);
        void _HandlePasteText(const IInspectable& sender, const TerminalApp::ActionEventArgs& args);
        void _HandleNewTab(const IInspectable& sender, const TerminalApp::ActionEventArgs& args);
        void _HandleSwitchToTab(const IInspectable& sender, const TerminalApp::ActionEventArgs& args);
        void _HandleResizePane(const IInspectable& sender, const TerminalApp::ActionEventArgs& args);
        void _HandleMoveFocus(const IInspectable& sender, const TerminalApp::ActionEventArgs& args);
        void _HandleCopyText(const IInspectable& sender, const TerminalApp::ActionEventArgs& args);
        void _HandleCloseWindow(const IInspectable&, const TerminalApp::ActionEventArgs& args);
        void _HandleAdjustFontSize(const IInspectable& sender, const TerminalApp::ActionEventArgs& args);
<<<<<<< HEAD
        void _HandleOpenNewSearchBox(const IInspectable& /*sender*/, const TerminalApp::ActionEventArgs& args);
=======
        void _HandleToggleFullscreen(const IInspectable& sender, const TerminalApp::ActionEventArgs& args);
>>>>>>> ebdcfbd9
#pragma endregion
    };
}

namespace winrt::TerminalApp::factory_implementation
{
    struct TerminalPage : TerminalPageT<TerminalPage, implementation::TerminalPage>
    {
    };
}<|MERGE_RESOLUTION|>--- conflicted
+++ resolved
@@ -155,11 +155,8 @@
         void _HandleCopyText(const IInspectable& sender, const TerminalApp::ActionEventArgs& args);
         void _HandleCloseWindow(const IInspectable&, const TerminalApp::ActionEventArgs& args);
         void _HandleAdjustFontSize(const IInspectable& sender, const TerminalApp::ActionEventArgs& args);
-<<<<<<< HEAD
         void _HandleOpenNewSearchBox(const IInspectable& /*sender*/, const TerminalApp::ActionEventArgs& args);
-=======
         void _HandleToggleFullscreen(const IInspectable& sender, const TerminalApp::ActionEventArgs& args);
->>>>>>> ebdcfbd9
 #pragma endregion
     };
 }
