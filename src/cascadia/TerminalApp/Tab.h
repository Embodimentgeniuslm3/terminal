// Copyright (c) Microsoft Corporation.
// Licensed under the MIT license.

#pragma once
#include "Pane.h"
<<<<<<< HEAD
#include "ColorPickupFlyout.h"
=======
#include "Tab.g.h"
>>>>>>> 4a3ed3eb

namespace winrt::TerminalApp::implementation
{
    struct Tab : public TabT<Tab>
    {
    public:
        Tab() = delete;
        Tab(const GUID& profile, const winrt::Microsoft::Terminal::TerminalControl::TermControl& control);

<<<<<<< HEAD
    // Called after construction to perform the necessary setup, which relies on weak_ptr
    void Initialize(const winrt::Microsoft::Terminal::TerminalControl::TermControl& control);
=======
        // Called after construction to setup events with weak_ptr
        void BindEventHandlers(const winrt::Microsoft::Terminal::TerminalControl::TermControl& control) noexcept;
>>>>>>> 4a3ed3eb

        winrt::Microsoft::UI::Xaml::Controls::TabViewItem GetTabViewItem();
        winrt::Windows::UI::Xaml::UIElement GetRootElement();
        winrt::Microsoft::Terminal::TerminalControl::TermControl GetActiveTerminalControl() const;
        std::optional<GUID> GetFocusedProfile() const noexcept;

        bool IsFocused() const noexcept;
        void SetFocused(const bool focused);

        winrt::fire_and_forget Scroll(const int delta);

        bool CanSplitPane(winrt::TerminalApp::SplitState splitType);
        void SplitPane(winrt::TerminalApp::SplitState splitType, const GUID& profile, winrt::Microsoft::Terminal::TerminalControl::TermControl& control);

        winrt::fire_and_forget UpdateIcon(const winrt::hstring iconPath);

        float CalcSnappedDimension(const bool widthOrHeight, const float dimension) const;

        void ResizeContent(const winrt::Windows::Foundation::Size& newSize);
        void ResizePane(const winrt::TerminalApp::Direction& direction);
        void NavigateFocus(const winrt::TerminalApp::Direction& direction);

        void UpdateSettings(const winrt::Microsoft::Terminal::Settings::TerminalSettings& settings, const GUID& profile);
        winrt::hstring GetActiveTitle() const;
        winrt::fire_and_forget SetTabText(const winrt::hstring text);

        void Shutdown();
        void ClosePane();

        WINRT_CALLBACK(Closed, winrt::Windows::Foundation::EventHandler<winrt::Windows::Foundation::IInspectable>);
        WINRT_CALLBACK(PropertyChanged, Windows::UI::Xaml::Data::PropertyChangedEventHandler);
        DECLARE_EVENT(ActivePaneChanged, _ActivePaneChangedHandlers, winrt::delegate<>);

<<<<<<< HEAD
private:
    std::shared_ptr<Pane> _rootPane{ nullptr };
    std::shared_ptr<Pane> _activePane{ nullptr };
    winrt::hstring _lastIconPath{};
    winrt::TerminalApp::ColorPickupFlyout _tabColorPickup{};
=======
        OBSERVABLE_GETSET_PROPERTY(winrt::hstring, Title, _PropertyChangedHandlers);
        OBSERVABLE_GETSET_PROPERTY(winrt::hstring, IconPath, _PropertyChangedHandlers);
>>>>>>> 4a3ed3eb

    private:
        std::shared_ptr<Pane> _rootPane{ nullptr };
        std::shared_ptr<Pane> _activePane{ nullptr };
        winrt::hstring _lastIconPath{};

<<<<<<< HEAD
    void _MakeTabViewItem();
    void _CreateContextMenu();
    void _Focus();
    void _SetTabColor(const winrt::Windows::UI::Color& color);
    void _ResetTabColor();
    void _RefreshVisualState();

    void _BindEventHandlers(const winrt::Microsoft::Terminal::TerminalControl::TermControl& control) noexcept;
=======
        bool _focused{ false };
        winrt::Microsoft::UI::Xaml::Controls::TabViewItem _tabViewItem{ nullptr };
>>>>>>> 4a3ed3eb

        void _MakeTabViewItem();
        void _Focus();

        void _AttachEventHandlersToControl(const winrt::Microsoft::Terminal::TerminalControl::TermControl& control);
        void _AttachEventHandlersToPane(std::shared_ptr<Pane> pane);
    };
}
<|MERGE_RESOLUTION|>--- conflicted
+++ resolved
@@ -1,96 +1,74 @@
-// Copyright (c) Microsoft Corporation.
-// Licensed under the MIT license.
-
-#pragma once
-#include "Pane.h"
-<<<<<<< HEAD
-#include "ColorPickupFlyout.h"
-=======
-#include "Tab.g.h"
->>>>>>> 4a3ed3eb
-
-namespace winrt::TerminalApp::implementation
-{
-    struct Tab : public TabT<Tab>
-    {
-    public:
-        Tab() = delete;
-        Tab(const GUID& profile, const winrt::Microsoft::Terminal::TerminalControl::TermControl& control);
-
-<<<<<<< HEAD
-    // Called after construction to perform the necessary setup, which relies on weak_ptr
-    void Initialize(const winrt::Microsoft::Terminal::TerminalControl::TermControl& control);
-=======
-        // Called after construction to setup events with weak_ptr
-        void BindEventHandlers(const winrt::Microsoft::Terminal::TerminalControl::TermControl& control) noexcept;
->>>>>>> 4a3ed3eb
-
-        winrt::Microsoft::UI::Xaml::Controls::TabViewItem GetTabViewItem();
-        winrt::Windows::UI::Xaml::UIElement GetRootElement();
-        winrt::Microsoft::Terminal::TerminalControl::TermControl GetActiveTerminalControl() const;
-        std::optional<GUID> GetFocusedProfile() const noexcept;
-
-        bool IsFocused() const noexcept;
-        void SetFocused(const bool focused);
-
-        winrt::fire_and_forget Scroll(const int delta);
-
-        bool CanSplitPane(winrt::TerminalApp::SplitState splitType);
-        void SplitPane(winrt::TerminalApp::SplitState splitType, const GUID& profile, winrt::Microsoft::Terminal::TerminalControl::TermControl& control);
-
-        winrt::fire_and_forget UpdateIcon(const winrt::hstring iconPath);
-
-        float CalcSnappedDimension(const bool widthOrHeight, const float dimension) const;
-
-        void ResizeContent(const winrt::Windows::Foundation::Size& newSize);
-        void ResizePane(const winrt::TerminalApp::Direction& direction);
-        void NavigateFocus(const winrt::TerminalApp::Direction& direction);
-
-        void UpdateSettings(const winrt::Microsoft::Terminal::Settings::TerminalSettings& settings, const GUID& profile);
-        winrt::hstring GetActiveTitle() const;
-        winrt::fire_and_forget SetTabText(const winrt::hstring text);
-
-        void Shutdown();
-        void ClosePane();
-
-        WINRT_CALLBACK(Closed, winrt::Windows::Foundation::EventHandler<winrt::Windows::Foundation::IInspectable>);
-        WINRT_CALLBACK(PropertyChanged, Windows::UI::Xaml::Data::PropertyChangedEventHandler);
-        DECLARE_EVENT(ActivePaneChanged, _ActivePaneChangedHandlers, winrt::delegate<>);
-
-<<<<<<< HEAD
-private:
-    std::shared_ptr<Pane> _rootPane{ nullptr };
-    std::shared_ptr<Pane> _activePane{ nullptr };
-    winrt::hstring _lastIconPath{};
-    winrt::TerminalApp::ColorPickupFlyout _tabColorPickup{};
-=======
-        OBSERVABLE_GETSET_PROPERTY(winrt::hstring, Title, _PropertyChangedHandlers);
-        OBSERVABLE_GETSET_PROPERTY(winrt::hstring, IconPath, _PropertyChangedHandlers);
->>>>>>> 4a3ed3eb
-
-    private:
-        std::shared_ptr<Pane> _rootPane{ nullptr };
-        std::shared_ptr<Pane> _activePane{ nullptr };
-        winrt::hstring _lastIconPath{};
-
-<<<<<<< HEAD
-    void _MakeTabViewItem();
-    void _CreateContextMenu();
-    void _Focus();
-    void _SetTabColor(const winrt::Windows::UI::Color& color);
-    void _ResetTabColor();
-    void _RefreshVisualState();
-
-    void _BindEventHandlers(const winrt::Microsoft::Terminal::TerminalControl::TermControl& control) noexcept;
-=======
-        bool _focused{ false };
-        winrt::Microsoft::UI::Xaml::Controls::TabViewItem _tabViewItem{ nullptr };
->>>>>>> 4a3ed3eb
-
-        void _MakeTabViewItem();
-        void _Focus();
-
-        void _AttachEventHandlersToControl(const winrt::Microsoft::Terminal::TerminalControl::TermControl& control);
-        void _AttachEventHandlersToPane(std::shared_ptr<Pane> pane);
-    };
-}
+// Copyright (c) Microsoft Corporation.
+// Licensed under the MIT license.
+
+#pragma once
+#include "Pane.h"
+#include "ColorPickupFlyout.h"
+#include "Tab.g.h"
+
+namespace winrt::TerminalApp::implementation
+{
+    struct Tab : public TabT<Tab>
+    {
+    public:
+        Tab() = delete;
+        Tab(const GUID& profile, const winrt::Microsoft::Terminal::TerminalControl::TermControl& control);
+
+        // Called after construction to setup events with weak_ptr
+        void BindEventHandlers(const winrt::Microsoft::Terminal::TerminalControl::TermControl& control) noexcept;
+
+        winrt::Microsoft::UI::Xaml::Controls::TabViewItem GetTabViewItem();
+        winrt::Windows::UI::Xaml::UIElement GetRootElement();
+        winrt::Microsoft::Terminal::TerminalControl::TermControl GetActiveTerminalControl() const;
+        std::optional<GUID> GetFocusedProfile() const noexcept;
+
+        bool IsFocused() const noexcept;
+        void SetFocused(const bool focused);
+
+        winrt::fire_and_forget Scroll(const int delta);
+
+        bool CanSplitPane(winrt::TerminalApp::SplitState splitType);
+        void SplitPane(winrt::TerminalApp::SplitState splitType, const GUID& profile, winrt::Microsoft::Terminal::TerminalControl::TermControl& control);
+
+        winrt::fire_and_forget UpdateIcon(const winrt::hstring iconPath);
+
+        float CalcSnappedDimension(const bool widthOrHeight, const float dimension) const;
+
+        void ResizeContent(const winrt::Windows::Foundation::Size& newSize);
+        void ResizePane(const winrt::TerminalApp::Direction& direction);
+        void NavigateFocus(const winrt::TerminalApp::Direction& direction);
+
+        void UpdateSettings(const winrt::Microsoft::Terminal::Settings::TerminalSettings& settings, const GUID& profile);
+        winrt::hstring GetActiveTitle() const;
+        winrt::fire_and_forget SetTabText(const winrt::hstring text);
+
+        void Shutdown();
+        void ClosePane();
+
+        WINRT_CALLBACK(Closed, winrt::Windows::Foundation::EventHandler<winrt::Windows::Foundation::IInspectable>);
+        WINRT_CALLBACK(PropertyChanged, Windows::UI::Xaml::Data::PropertyChangedEventHandler);
+        DECLARE_EVENT(ActivePaneChanged, _ActivePaneChangedHandlers, winrt::delegate<>);
+
+        OBSERVABLE_GETSET_PROPERTY(winrt::hstring, Title, _PropertyChangedHandlers);
+        OBSERVABLE_GETSET_PROPERTY(winrt::hstring, IconPath, _PropertyChangedHandlers);
+
+    private:
+        std::shared_ptr<Pane> _rootPane{ nullptr };
+        std::shared_ptr<Pane> _activePane{ nullptr };
+        winrt::hstring _lastIconPath{};
+        winrt::TerminalApp::ColorPickupFlyout _tabColorPickup{};
+
+        bool _focused{ false };
+        winrt::Microsoft::UI::Xaml::Controls::TabViewItem _tabViewItem{ nullptr };
+
+        void _MakeTabViewItem();
+        void _Focus();
+        void _CreateContextMenu();
+        void _SetTabColor(const winrt::Windows::UI::Color& color);
+        void _ResetTabColor();
+        void _RefreshVisualState();
+
+        void _AttachEventHandlersToControl(const winrt::Microsoft::Terminal::TerminalControl::TermControl& control);
+        void _AttachEventHandlersToPane(std::shared_ptr<Pane> pane);
+    };
+}