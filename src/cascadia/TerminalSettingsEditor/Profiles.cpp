--- conflicted
+++ resolved
@@ -30,12 +30,8 @@
 
     ProfileViewModel::ProfileViewModel(const Model::Profile& profile, const Model::CascadiaSettings& appSettings) :
         _profile{ profile },
-<<<<<<< HEAD
         _defaultAppearanceViewModel{ winrt::make<implementation::AppearanceViewModel>(profile.DefaultAppearance().try_as<AppearanceConfig>()) },
-=======
         _originalProfileGuid{ profile.Guid() },
-        _ShowAllFonts{ false },
->>>>>>> 89ca2ae0
         _appSettings{ appSettings }
     {
         // Add a property changed handler to our own property changed event.
@@ -210,49 +206,11 @@
         return _MonospaceFontList;
     }
 
-<<<<<<< HEAD
-=======
-    // Method Description:
-    // - Searches through our list of monospace fonts to determine if the settings model's current font face is a monospace font
-    // - NOTE: This is information stored from DWrite in _UpdateFontList()
-    bool ProfileViewModel::UsingMonospaceFont() const noexcept
-    {
-        bool result{ false };
-        const auto currentFont{ FontFace() };
-        for (const auto& font : _MonospaceFontList)
-        {
-            if (font.LocalizedName() == currentFont)
-            {
-                result = true;
-            }
-        }
-        return result;
-    }
-
-    // Method Description:
-    // - Determines whether we should show the list of all the fonts, or we should just show monospace fonts
-    bool ProfileViewModel::ShowAllFonts() const noexcept
-    {
-        // - _ShowAllFonts is directly bound to the checkbox. So this is the user set value.
-        // - If we are not using a monospace font, show all of the fonts so that the ComboBox is still properly bound
-        return _ShowAllFonts || !UsingMonospaceFont();
-    }
-
-    void ProfileViewModel::ShowAllFonts(const bool& value)
-    {
-        if (_ShowAllFonts != value)
-        {
-            _ShowAllFonts = value;
-            _NotifyChanges(L"ShowAllFonts");
-        }
-    }
-
     winrt::guid ProfileViewModel::OriginalProfileGuid() const noexcept
     {
         return _originalProfileGuid;
     }
 
->>>>>>> 89ca2ae0
     bool ProfileViewModel::CanDeleteProfile() const
     {
         const auto guid{ Guid() };
